from slither_pess.detectors.double_entry_token_possibility import DoubleEntryTokenPossiblity
from slither_pess.detectors.dubious_typecast import DubiousTypecast
from slither_pess.detectors.falsy_only_eoa_modifier import OnlyEOACheck
from slither_pess.detectors.magic_number import MagicNumber
from slither_pess.detectors.strange_setter import StrangeSetter
from slither_pess.detectors.unprotected_setter import UnprotectedSetter
from slither_pess.detectors.nft_approve_warning import NftApproveWarning
from slither_pess.detectors.inconsistent_nonreentrant import InconsistentNonreentrant
from slither_pess.detectors.call_forward_to_protected import CallForwardToProtected


def make_plugin():
<<<<<<< HEAD
    plugin_detectors = [
        DoubleEntryTokenPossiblity,
        UnprotectedSetter,
        NftApproveWarning,
        InconsistentNonreentrant,
        StrangeSetter,
        OnlyEOACheck,
        MagicNumber,
        CallForwardToProtected
    ]
=======
    plugin_detectors = [DoubleEntryTokenPossiblity,UnprotectedSetter, NftApproveWarning, InconsistentNonreentrant, StrangeSetter, OnlyEOACheck, MagicNumber, DubiousTypecast]
>>>>>>> 6f9947a6
    plugin_printers = []

    return plugin_detectors, plugin_printers<|MERGE_RESOLUTION|>--- conflicted
+++ resolved
@@ -10,7 +10,6 @@
 
 
 def make_plugin():
-<<<<<<< HEAD
     plugin_detectors = [
         DoubleEntryTokenPossiblity,
         UnprotectedSetter,
@@ -19,11 +18,9 @@
         StrangeSetter,
         OnlyEOACheck,
         MagicNumber,
+        DubiousTypecast,
         CallForwardToProtected
     ]
-=======
-    plugin_detectors = [DoubleEntryTokenPossiblity,UnprotectedSetter, NftApproveWarning, InconsistentNonreentrant, StrangeSetter, OnlyEOACheck, MagicNumber, DubiousTypecast]
->>>>>>> 6f9947a6
     plugin_printers = []
 
     return plugin_detectors, plugin_printers