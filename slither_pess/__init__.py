from slither_pess.detectors.double_entry_token_possibility import DoubleEntryTokenPossiblity
from slither_pess.detectors.strange_setter import StrangeSetter
from slither_pess.detectors.unprotected_setter import UnprotectedSetter
from slither_pess.detectors.nft_approve_warning import NftApproveWarning
from slither_pess.detectors.inconsistent_nonreentrant import InconsistentNonreentrant


def make_plugin():
<<<<<<< HEAD
    plugin_detectors = [DoubleEntryTokenPossiblity,UnprotectedSetter, NftApproveWarning, InconsistentNonreentrant]
=======
    plugin_detectors = [DoubleEntryTokenPossiblity,UnprotectedSetter, NftApproveWarning, StrangeSetter]
>>>>>>> 63fda1d4
    plugin_printers = []

    return plugin_detectors, plugin_printers<|MERGE_RESOLUTION|>--- conflicted
+++ resolved
@@ -6,11 +6,7 @@
 
 
 def make_plugin():
-<<<<<<< HEAD
-    plugin_detectors = [DoubleEntryTokenPossiblity,UnprotectedSetter, NftApproveWarning, InconsistentNonreentrant]
-=======
-    plugin_detectors = [DoubleEntryTokenPossiblity,UnprotectedSetter, NftApproveWarning, StrangeSetter]
->>>>>>> 63fda1d4
+    plugin_detectors = [DoubleEntryTokenPossiblity,UnprotectedSetter, NftApproveWarning, InconsistentNonreentrant, StrangeSetter]
     plugin_printers = []
 
     return plugin_detectors, plugin_printers