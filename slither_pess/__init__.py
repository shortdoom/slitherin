--- conflicted
+++ resolved
@@ -5,11 +5,7 @@
 
 
 def make_plugin():
-<<<<<<< HEAD
-    plugin_detectors = [DoubleEntryTokenPossiblity,UnprotectedSetter, StrangeSetter]
-=======
-    plugin_detectors = [DoubleEntryTokenPossiblity,UnprotectedSetter, NftApproveWarning]
->>>>>>> be61edfb
+    plugin_detectors = [DoubleEntryTokenPossiblity,UnprotectedSetter, NftApproveWarning, StrangeSetter]
     plugin_printers = []
 
     return plugin_detectors, plugin_printers