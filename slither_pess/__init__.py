from slither_pess.detectors.double_entry_token_possibility import (
    DoubleEntryTokenPossiblity,
)
from slither_pess.detectors.dubious_typecast import DubiousTypecast
from slither_pess.detectors.falsy_only_eoa_modifier import OnlyEOACheck
from slither_pess.detectors.magic_number import MagicNumber
from slither_pess.detectors.strange_setter import StrangeSetter
from slither_pess.detectors.unprotected_setter import UnprotectedSetter
from slither_pess.detectors.nft_approve_warning import NftApproveWarning
from slither_pess.detectors.inconsistent_nonreentrant import InconsistentNonreentrant
from slither_pess.detectors.call_forward_to_protected import CallForwardToProtected
<<<<<<< HEAD
from slither_pess.detectors.uni_v2 import UniswapV2
=======
from slither_pess.detectors.multiple_storage_read import MultipleStorageRead
from slither_pess.detectors.timelock_controller import TimelockController
from slither_pess.detectors.tx_gasprice_warning import TxGaspriceWarning
from slither_pess.detectors.unprotected_initialize import UnprotectedInitialize
from slither_pess.detectors.read_only_reentrancy import ReadOnlyReentrancy
from slither_pess.detectors.event_setter import EventSetter
from slither_pess.detectors.before_token_transfer import BeforeTokenTransfer
>>>>>>> 9ad15596


def make_plugin():
    plugin_detectors = [
        DoubleEntryTokenPossiblity,
        UnprotectedSetter,
        NftApproveWarning,
        InconsistentNonreentrant,
        StrangeSetter,
        OnlyEOACheck,
        MagicNumber,
        DubiousTypecast,
        CallForwardToProtected,
<<<<<<< HEAD
        UniswapV2,
=======
        MultipleStorageRead,
        TimelockController,
        TxGaspriceWarning,
        UnprotectedInitialize,
        ReadOnlyReentrancy,
        EventSetter,
        BeforeTokenTransfer,
>>>>>>> 9ad15596
    ]
    plugin_printers = []

    return plugin_detectors, plugin_printers<|MERGE_RESOLUTION|>--- conflicted
+++ resolved
@@ -9,9 +9,6 @@
 from slither_pess.detectors.nft_approve_warning import NftApproveWarning
 from slither_pess.detectors.inconsistent_nonreentrant import InconsistentNonreentrant
 from slither_pess.detectors.call_forward_to_protected import CallForwardToProtected
-<<<<<<< HEAD
-from slither_pess.detectors.uni_v2 import UniswapV2
-=======
 from slither_pess.detectors.multiple_storage_read import MultipleStorageRead
 from slither_pess.detectors.timelock_controller import TimelockController
 from slither_pess.detectors.tx_gasprice_warning import TxGaspriceWarning
@@ -19,7 +16,7 @@
 from slither_pess.detectors.read_only_reentrancy import ReadOnlyReentrancy
 from slither_pess.detectors.event_setter import EventSetter
 from slither_pess.detectors.before_token_transfer import BeforeTokenTransfer
->>>>>>> 9ad15596
+from slither_pess.detectors.uni_v2 import UniswapV2
 
 
 def make_plugin():
@@ -33,9 +30,6 @@
         MagicNumber,
         DubiousTypecast,
         CallForwardToProtected,
-<<<<<<< HEAD
-        UniswapV2,
-=======
         MultipleStorageRead,
         TimelockController,
         TxGaspriceWarning,
@@ -43,7 +37,7 @@
         ReadOnlyReentrancy,
         EventSetter,
         BeforeTokenTransfer,
->>>>>>> 9ad15596
+        UniswapV2,
     ]
     plugin_printers = []
 
