import argparse
import logging
from typing import List, Any, Optional
import subprocess
import os
import shutil
import pty
import sys
from pathlib import Path
import slitherin
from pkg_resources import iter_entry_points

<<<<<<< HEAD
from .consts import *
=======
SLITHERIN_VERSION = "0.5.1"
>>>>>>> 712bc064


def slitherin_detectors_list_as_arguments() -> str:
    return ",".join([detector.ARGUMENT for detector in slitherin.plugin_detectors])


logging.basicConfig()
LOGGER = logging.getLogger("slitherinLogger")
LOGGER.setLevel(logging.INFO)

output_bytes = []


def read(fd):
    data = os.read(fd, 1024)
    output_bytes.append(data)
    return data


# this is modified version from : https://github.com/crytic/crytic-compile/blob/master/crytic_compile/utils/subprocess.py#L14
def run(
    cmd: List[str],
    **kwargs: Any,
) -> Optional[subprocess.CompletedProcess]:
    subprocess_cwd = Path(os.getcwd()).resolve()
    subprocess_exe = shutil.which(cmd[0])

    if subprocess_exe is None:
        LOGGER.error("Cannot execute `%s`, is it installed and in PATH?", cmd[0])
        return None

    LOGGER.info(
        "'%s' running (wd: %s)",
        " ".join(cmd),
        subprocess_cwd,
    )

    master, slave = pty.openpty()

    try:
        process = subprocess.Popen(cmd, stdout=slave, stderr=slave, text=False)
        os.close(slave)

        while True:
            try:
                output = os.read(master, 1024)
            except OSError as e:
                if e.errno == 5:  # Errno 5 corresponds to Input/output error
                    break
                else:
                    raise
            if not output:
                break
            decoded_output = output.decode(sys.stdout.encoding, errors="replace")
            print(decoded_output, end="")

        return_code = process.wait()
        if return_code != 0:
            raise Exception(
                f"Errored out with code: {return_code}, while running slither"
            )

    except Exception as e:
        print(f"Failed to run slither: {str(e)}")
        raise e


def handle_list() -> None:
    detectors = slitherin.plugin_detectors
    for detector in detectors:
        print(detector.ARGUMENT)

    print("\nTo pass as argument (for --detect/--exclude):")
    print(slitherin_detectors_list_as_arguments())


def handle_parser(args: argparse.Namespace, slither_args) -> None:
    slitherin_detectors = slitherin_detectors_list_as_arguments()
    slither_with_args = [
        "slither",
        "--fail-none",
    ] + slither_args  # using fail-none flag, so slither will return 0 even though there are findings

    if args.pess:
        run(
            slither_with_args + ["--detect", slitherin_detectors],
        )
    elif args.slither:
        run(
            slither_with_args + ["--exclude", slitherin_detectors],
        )
    elif args.separated:
        print("Only slither results:")
        run(
            slither_with_args + ["--exclude", slitherin_detectors],
        )
        print("Only slitherin results:")
        run(
            slither_with_args + ["--ignore-compile", "--detect", slitherin_detectors],
        )
    else:
        run(slither_with_args)


def generate_argument_parser() -> argparse.ArgumentParser:
    parser = argparse.ArgumentParser(
        description="""
        slitherin: Additional slither detectors by pessimistic.io
        All additional parameters will be passed to slither
        Usage examples:
            slitherin --pess PATH
            slitherin --pess PATH --json result.json
            slitherin --pess PATH --ignore-compile 
        """,
        formatter_class=argparse.RawTextHelpFormatter,
    )
    parser.add_argument(
        "-v",
        "--version",
        action="version",
        version=f"slitherin {SLITHERIN_VERSION}",
        help="Show version",
    )

    parser.add_argument(
        "--pess",
        action="store_true",
        help="Run only pessimistic.io (slitherin) detectors",
    )

    parser.add_argument(
        "--slither",
        action="store_true",
        help="Run only slither detectors",
    )

    parser.add_argument(
        "--separated",
        action="store_true",
        help="Run slither detectors, then slitherin",
    )
    return parser


def main() -> None:
    """
    Handler for the "slitherin" command.
    """

    parser = generate_argument_parser()
    parsed, unknown = parser.parse_known_args()

    # It turned out that argparse has no solution to parse unkown args and subcommands,
    # so u need to parse subcommands manually
    if unknown and unknown[0] == "list":
        handle_list()
        return
    if not unknown and not parsed._get_args():
        parser.print_help()
        return
    handle_parser(parsed, unknown)


if __name__ == "__main__":
    main()<|MERGE_RESOLUTION|>--- conflicted
+++ resolved
@@ -10,11 +10,7 @@
 import slitherin
 from pkg_resources import iter_entry_points
 
-<<<<<<< HEAD
 from .consts import *
-=======
-SLITHERIN_VERSION = "0.5.1"
->>>>>>> 712bc064
 
 
 def slitherin_detectors_list_as_arguments() -> str:
